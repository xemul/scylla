--- conflicted
+++ resolved
@@ -1331,7 +1331,6 @@
     });
 }
 
-<<<<<<< HEAD
 // Read system.truncate table and cache last truncation time in `table` object for each table on every shard
 static future<> cache_truncation_record(distributed<database>& db) {
     sstring req = format("SELECT DISTINCT table_uuid, truncated_at from system.{}", TRUNCATED);
@@ -1355,10 +1354,7 @@
     });
 }
 
-future<> migrate_truncation_records() {
-=======
 future<> migrate_truncation_records(const gms::feature& cluster_supports_truncation_table) {
->>>>>>> 8a7f1342
     sstring req = format("SELECT truncated_at FROM system.{} WHERE key = '{}'", LOCAL, LOCAL);
     return qctx->qp().execute_internal(req).then([&cluster_supports_truncation_table](::shared_ptr<cql3::untyped_result_set> rs) {
         truncation_map tmp;
