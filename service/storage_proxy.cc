--- conflicted
+++ resolved
@@ -992,7 +992,6 @@
     virtual bool store_hint(db::hints::manager& hm, gms::inet_address ep, tracing::trace_state_ptr tr_state) override {
             return hm.store_hint(ep, _schema, _mutation, tr_state);
     }
-<<<<<<< HEAD
     virtual future<> apply_locally(storage_proxy& sp, storage_proxy::clock_type::time_point timeout,
             tracing::trace_state_ptr tr_state, db::per_partition_rate_limit::info rate_limit_info) override {
         tracing::trace(tr_state, "Executing a mutation locally");
@@ -1005,26 +1004,6 @@
         return sp.remote().send_mutation(netw::messaging_service::msg_addr{ep, 0}, timeout, tracing::make_trace_info(tr_state),
                 *_mutation, std::move(forward), utils::fb_utilities::get_broadcast_address(), this_shard_id(),
                 response_id, rate_limit_info);
-=======
-    friend storage_proxy;
-};
-
-class datacenter_write_response_handler : public abstract_write_response_handler {
-    bool waited_for(gms::inet_address from) override {
-        const auto& topo = _proxy->get_token_metadata_ptr()->get_topology();
-        return fbu::is_me(from) || (topo.get_datacenter(from) == topo.get_datacenter());
-    }
-
-public:
-    datacenter_write_response_handler(shared_ptr<storage_proxy> p, replica::keyspace& ks, db::consistency_level cl, db::write_type type,
-            std::unique_ptr<mutation_holder> mh, inet_address_vector_replica_set targets,
-            const inet_address_vector_topology_change& pending_endpoints, inet_address_vector_topology_change dead_endpoints, tracing::trace_state_ptr tr_state,
-            storage_proxy::write_stats& stats, service_permit permit, db::per_partition_rate_limit::info rate_limit_info) :
-                abstract_write_response_handler(p, ks, cl, type, std::move(mh),
-                        std::move(targets), std::move(tr_state), stats, std::move(permit), rate_limit_info,
-                        p->get_token_metadata_ptr()->get_topology().count_local_endpoints(pending_endpoints), std::move(dead_endpoints)) {
-        _total_endpoints = p->get_token_metadata_ptr()->get_topology().count_local_endpoints(_targets);
->>>>>>> c3718b7a
     }
     virtual bool is_shared() override {
         return true;
@@ -1393,7 +1372,8 @@
 
 class datacenter_write_response_handler : public abstract_write_response_handler {
     bool waited_for(gms::inet_address from) override {
-        return fbu::is_me(from) || db::is_local(from);
+        const auto& topo = _proxy->get_token_metadata_ptr()->get_topology();
+        return fbu::is_me(from) || (topo.get_datacenter(from) == topo.get_datacenter());
     }
 
 public:
@@ -1401,9 +1381,10 @@
             std::unique_ptr<mutation_holder> mh, inet_address_vector_replica_set targets,
             const inet_address_vector_topology_change& pending_endpoints, inet_address_vector_topology_change dead_endpoints, tracing::trace_state_ptr tr_state,
             storage_proxy::write_stats& stats, service_permit permit, db::per_partition_rate_limit::info rate_limit_info) :
-                abstract_write_response_handler(std::move(p), ks, cl, type, std::move(mh),
-                        std::move(targets), std::move(tr_state), stats, std::move(permit), rate_limit_info, db::count_local_endpoints(pending_endpoints), std::move(dead_endpoints)) {
-        _total_endpoints = db::count_local_endpoints(_targets);
+                abstract_write_response_handler(p, ks, cl, type, std::move(mh),
+                        std::move(targets), std::move(tr_state), stats, std::move(permit), rate_limit_info,
+                        p->get_token_metadata_ptr()->get_topology().count_local_endpoints(pending_endpoints), std::move(dead_endpoints)) {
+        _total_endpoints = p->get_token_metadata_ptr()->get_topology().count_local_endpoints(_targets);
     }
 };
 
@@ -3603,8 +3584,6 @@
             dc_groups[dc].push_back(dest);
         }
     }
-<<<<<<< HEAD
-=======
 
     auto all = boost::range::join(local, dc_groups);
     auto my_address = utils::fb_utilities::get_broadcast_address();
@@ -4246,678 +4225,6 @@
             auto& p = _data_results[0].result;
             co_return reconcilable_result(p->row_count(), p->partitions(), p->is_short_read());
         }
->>>>>>> c3718b7a
-
-    auto all = boost::range::join(local, dc_groups);
-    auto my_address = utils::fb_utilities::get_broadcast_address();
-
-    // lambda for applying mutation locally
-    auto lmutate = [handler_ptr, response_id, this, my_address, timeout] () mutable {
-        return handler_ptr->apply_locally(timeout, handler_ptr->get_trace_state())
-                .then([response_id, this, my_address, h = std::move(handler_ptr), p = shared_from_this()] {
-            // make mutation alive until it is processed locally, otherwise it
-            // may disappear if write timeouts before this future is ready
-            got_response(response_id, my_address, get_view_update_backlog());
-        });
-    };
-
-    // lambda for applying mutation remotely
-    auto rmutate = [this, handler_ptr, timeout, response_id, my_address, &global_stats] (gms::inet_address coordinator, inet_address_vector_replica_set&& forward) {
-        auto msize = handler_ptr->get_mutation_size(); // can overestimate for repair writes
-        global_stats.queued_write_bytes += msize;
-
-        return handler_ptr->apply_remotely(coordinator, std::move(forward), response_id, timeout, handler_ptr->get_trace_state())
-                .finally([this, p = shared_from_this(), h = std::move(handler_ptr), msize, &global_stats] {
-            global_stats.queued_write_bytes -= msize;
-            unthrottle();
-        });
-    };
-
-    // OK, now send and/or apply locally
-    for (typename decltype(dc_groups)::value_type& dc_targets : all) {
-        auto& forward = dc_targets.second;
-        // last one in forward list is a coordinator
-        auto coordinator = forward.back();
-        forward.pop_back();
-
-        size_t forward_size = forward.size();
-        future<> f = make_ready_future<>();
-
-
-        if (handler.is_counter() && coordinator == my_address) {
-            got_response(response_id, coordinator, std::nullopt);
-        } else {
-            if (!handler.read_repair_write()) {
-                ++stats.writes_attempts.get_ep_stat(get_token_metadata_ptr()->get_topology(), coordinator);
-            } else {
-                ++stats.read_repair_write_attempts.get_ep_stat(get_token_metadata_ptr()->get_topology(), coordinator);
-            }
-
-            if (coordinator == my_address) {
-                f = futurize_invoke(lmutate);
-            } else {
-                f = futurize_invoke(rmutate, coordinator, std::move(forward));
-            }
-        }
-
-        // Waited on indirectly.
-        (void)f.handle_exception([response_id, forward_size, coordinator, handler_ptr, p = shared_from_this(), &stats] (std::exception_ptr eptr) {
-            ++stats.writes_errors.get_ep_stat(p->get_token_metadata_ptr()->get_topology(), coordinator);
-            error err = error::FAILURE;
-            std::optional<sstring> msg;
-            if (try_catch<replica::rate_limit_exception>(eptr)) {
-                // There might be a lot of those, so ignore
-                err = error::RATE_LIMIT;
-            } else if (try_catch<rpc::closed_error>(eptr)) {
-                // ignore, disconnect will be logged by gossiper
-            } else if (try_catch<seastar::gate_closed_exception>(eptr)) {
-                // may happen during shutdown, ignore it
-            } else if (try_catch<timed_out_error>(eptr)) {
-                // from lmutate(). Ignore so that logs are not flooded
-                // database total_writes_timedout counter was incremented.
-                // It needs to be recorded that the timeout occurred locally though.
-                err = error::TIMEOUT;
-            } else if (auto* e = try_catch<db::virtual_table_update_exception>(eptr)) {
-                msg = e->grab_cause();
-            } else {
-                slogger.error("exception during mutation write to {}: {}", coordinator, eptr);
-            }
-            p->got_failure_response(response_id, coordinator, forward_size + 1, std::nullopt, err, std::move(msg));
-        });
-    }
-}
-
-// returns number of hints stored
-template<typename Range>
-size_t storage_proxy::hint_to_dead_endpoints(std::unique_ptr<mutation_holder>& mh, const Range& targets, db::write_type type, tracing::trace_state_ptr tr_state) noexcept
-{
-    if (hints_enabled(type)) {
-        db::hints::manager& hints_manager = hints_manager_for(type);
-        return boost::count_if(targets, [this, &mh, tr_state = std::move(tr_state), &hints_manager] (gms::inet_address target) mutable -> bool {
-            return mh->store_hint(hints_manager, target, tr_state);
-        });
-    } else {
-        return 0;
-    }
-}
-
-future<result<>> storage_proxy::schedule_repair(std::unordered_map<dht::token, std::unordered_map<gms::inet_address, std::optional<mutation>>> diffs, db::consistency_level cl, tracing::trace_state_ptr trace_state,
-                                        service_permit permit) {
-    if (diffs.empty()) {
-        return make_ready_future<result<>>(bo::success());
-    }
-    return mutate_internal(diffs | boost::adaptors::map_values, cl, false, std::move(trace_state), std::move(permit));
-}
-
-class abstract_read_resolver {
-protected:
-    enum class error_kind : uint8_t {
-        FAILURE,
-        DISCONNECT,
-        RATE_LIMIT,
-    };
-    db::consistency_level _cl;
-    size_t _targets_count;
-    promise<result<>> _done_promise; // all target responded
-    bool _request_failed = false; // will be true if request fails or timeouts
-    timer<storage_proxy::clock_type> _timeout;
-    schema_ptr _schema;
-    size_t _failed = 0;
-
-    virtual void on_failure(exceptions::coordinator_exception_container&& ex) = 0;
-    virtual void on_timeout() = 0;
-    virtual size_t response_count() const = 0;
-    void fail_request(exceptions::coordinator_exception_container&& ex) {
-        _request_failed = true;
-        // The exception container was created on the same shard,
-        // so it should be cheap to clone and not throw
-        _done_promise.set_value(ex.clone());
-        _timeout.cancel();
-        on_failure(std::move(ex));
-    }
-public:
-    abstract_read_resolver(schema_ptr schema, db::consistency_level cl, size_t target_count, storage_proxy::clock_type::time_point timeout)
-        : _cl(cl)
-        , _targets_count(target_count)
-        , _schema(std::move(schema))
-    {
-        _timeout.set_callback([this] {
-            on_timeout();
-        });
-        _timeout.arm(timeout);
-    }
-    virtual ~abstract_read_resolver() {};
-    virtual void on_error(gms::inet_address ep, error_kind kind) = 0;
-    future<result<>> done() {
-        return _done_promise.get_future();
-    }
-    void error(gms::inet_address ep, std::exception_ptr eptr) {
-        sstring why;
-        error_kind kind = error_kind::FAILURE;
-        if (auto ex = try_catch<replica::rate_limit_exception>(eptr)) {
-            // There might be a lot of those, so ignore
-            kind = error_kind::RATE_LIMIT;
-        } else if (auto ex = try_catch<rpc::closed_error>(eptr)) {
-            // do not report connection closed exception, gossiper does that
-            kind = error_kind::DISCONNECT;
-        } else if (try_catch<rpc::timeout_error>(eptr)) {
-            // do not report timeouts, the whole operation will timeout and be reported
-            return; // also do not report timeout as replica failure for the same reason
-        } else if (try_catch<semaphore_timed_out>(eptr)) {
-            // do not report timeouts, the whole operation will timeout and be reported
-            return; // also do not report timeout as replica failure for the same reason
-        } else if (try_catch<timed_out_error>(eptr)) {
-            // do not report timeouts, the whole operation will timeout and be reported
-            return; // also do not report timeout as replica failure for the same reason
-        } else if (try_catch<abort_requested_exception>(eptr)) {
-            // do not report aborts, they are trigerred by shutdown or timeouts
-        } else if (try_catch<gate_closed_exception>(eptr)) {
-            // do not report gate_closed errors, they are trigerred by shutdown (See #8995)
-        } else if (auto ex = try_catch<rpc::remote_verb_error>(eptr)) {
-            // Log remote read error with lower severity.
-            // If it is really severe it we be handled on the host that sent
-            // it.
-            slogger.warn("Exception when communicating with {}, to read from {}.{}: {}", ep, _schema->ks_name(), _schema->cf_name(), ex->what());
-        } else {
-            slogger.error("Exception when communicating with {}, to read from {}.{}: {}", ep, _schema->ks_name(), _schema->cf_name(), eptr);
-        }
-
-        if (!_request_failed) { // request may fail only once.
-            on_error(ep, kind);
-        }
-    }
-};
-
-struct digest_read_result {
-    foreign_ptr<lw_shared_ptr<query::result>> result;
-    bool digests_match;
-};
-
-class digest_read_resolver : public abstract_read_resolver {
-    size_t _block_for;
-    size_t _cl_responses = 0;
-    promise<result<digest_read_result>> _cl_promise; // cl is reached
-    bool _cl_reported = false;
-    foreign_ptr<lw_shared_ptr<query::result>> _data_result;
-    utils::small_vector<query::result_digest, 3> _digest_results;
-    api::timestamp_type _last_modified = api::missing_timestamp;
-    size_t _target_count_for_cl; // _target_count_for_cl < _targets_count if CL=LOCAL and RRD.GLOBAL
-
-    void on_timeout() override {
-        fail_request(read_timeout_exception(_schema->ks_name(), _schema->cf_name(), _cl, _cl_responses, _block_for, _data_result));
-    }
-    void on_failure(exceptions::coordinator_exception_container&& ex) override {
-        if (!_cl_reported) {
-            _cl_promise.set_value(std::move(ex));
-        }
-        // we will not need them any more
-        _data_result = foreign_ptr<lw_shared_ptr<query::result>>();
-        _digest_results.clear();
-    }
-    virtual size_t response_count() const override {
-        return _digest_results.size();
-    }
-public:
-    digest_read_resolver(schema_ptr schema, db::consistency_level cl, size_t block_for, size_t target_count_for_cl, storage_proxy::clock_type::time_point timeout) : abstract_read_resolver(std::move(schema), cl, 0, timeout),
-                                _block_for(block_for),  _target_count_for_cl(target_count_for_cl) {}
-    void add_data(gms::inet_address from, foreign_ptr<lw_shared_ptr<query::result>> result) {
-        if (!_request_failed) {
-            // if only one target was queried digest_check() will be skipped so we can also skip digest calculation
-            _digest_results.emplace_back(_targets_count == 1 ? query::result_digest() : *result->digest());
-            _last_modified = std::max(_last_modified, result->last_modified());
-            if (!_data_result) {
-                _data_result = std::move(result);
-            }
-            got_response(from);
-        }
-    }
-    void add_digest(gms::inet_address from, query::result_digest digest, api::timestamp_type last_modified) {
-        if (!_request_failed) {
-            _digest_results.emplace_back(std::move(digest));
-            _last_modified = std::max(_last_modified, last_modified);
-            got_response(from);
-        }
-    }
-    bool digests_match() const {
-        assert(response_count());
-        if (response_count() == 1) {
-            return true;
-        }
-        auto& first = *_digest_results.begin();
-        return std::find_if(_digest_results.begin() + 1, _digest_results.end(), [&first] (query::result_digest digest) { return digest != first; }) == _digest_results.end();
-    }
-    bool waiting_for(gms::inet_address ep) {
-        return db::is_datacenter_local(_cl) ? fbu::is_me(ep) || db::is_local(ep) : true;
-    }
-    void got_response(gms::inet_address ep) {
-        if (!_cl_reported) {
-            if (waiting_for(ep)) {
-                _cl_responses++;
-            }
-            if (_cl_responses >= _block_for && _data_result) {
-                _cl_reported = true;
-                _cl_promise.set_value(digest_read_result{std::move(_data_result), digests_match()});
-            }
-        }
-        if (is_completed()) {
-            _timeout.cancel();
-            _done_promise.set_value(bo::success());
-        }
-    }
-    void on_error(gms::inet_address ep, error_kind kind) override {
-        if (waiting_for(ep)) {
-            _failed++;
-        }
-        if (kind == error_kind::DISCONNECT && _block_for == _target_count_for_cl) {
-            // if the error is because of a connection disconnect and there is no targets to speculate
-            // wait for timeout in hope that the client will issue speculative read
-            // FIXME: resolver should have access to all replicas and try another one in this case
-            return;
-        }
-        if (_block_for + _failed > _target_count_for_cl) {
-            switch (kind) {
-            case error_kind::RATE_LIMIT:
-                fail_request(exceptions::rate_limit_exception(_schema->ks_name(), _schema->cf_name(), db::operation_type::read, false));
-                break;
-            case error_kind::DISCONNECT:
-            case error_kind::FAILURE:
-                fail_request(read_failure_exception(_schema->ks_name(), _schema->cf_name(), _cl, _cl_responses, _failed, _block_for, _data_result));
-                break;
-            }
-        }
-    }
-    future<result<digest_read_result>> has_cl() {
-        return _cl_promise.get_future();
-    }
-    bool has_data() {
-        return _data_result;
-    }
-    void add_wait_targets(size_t targets_count) {
-        _targets_count += targets_count;
-    }
-    bool is_completed() {
-        return response_count() == _targets_count;
-    }
-    api::timestamp_type last_modified() const {
-        return _last_modified;
-    }
-};
-
-class data_read_resolver : public abstract_read_resolver {
-    struct reply {
-        gms::inet_address from;
-        foreign_ptr<lw_shared_ptr<reconcilable_result>> result;
-        bool reached_end = false;
-        reply(gms::inet_address from_, foreign_ptr<lw_shared_ptr<reconcilable_result>> result_) : from(std::move(from_)), result(std::move(result_)) {}
-    };
-    struct version {
-        gms::inet_address from;
-        std::optional<partition> par;
-        bool reached_end;
-        bool reached_partition_end;
-        version(gms::inet_address from_, std::optional<partition> par_, bool reached_end, bool reached_partition_end)
-                : from(std::move(from_)), par(std::move(par_)), reached_end(reached_end), reached_partition_end(reached_partition_end) {}
-    };
-    struct mutation_and_live_row_count {
-        mutation mut;
-        uint64_t live_row_count;
-    };
-
-    struct primary_key {
-        dht::decorated_key partition;
-        std::optional<clustering_key> clustering;
-
-        class less_compare_clustering {
-            bool _is_reversed;
-            clustering_key::less_compare _ck_cmp;
-        public:
-            less_compare_clustering(const schema& s, bool is_reversed)
-                : _is_reversed(is_reversed), _ck_cmp(s) { }
-
-            bool operator()(const primary_key& a, const primary_key& b) const {
-                if (!b.clustering) {
-                    return false;
-                }
-                if (!a.clustering) {
-                    return true;
-                }
-                if (_is_reversed) {
-                    return _ck_cmp(*b.clustering, *a.clustering);
-                } else {
-                    return _ck_cmp(*a.clustering, *b.clustering);
-                }
-            }
-        };
-
-        class less_compare {
-            const schema& _schema;
-            less_compare_clustering _ck_cmp;
-        public:
-            less_compare(const schema& s, bool is_reversed)
-                : _schema(s), _ck_cmp(s, is_reversed) { }
-
-            bool operator()(const primary_key& a, const primary_key& b) const {
-                auto pk_result = a.partition.tri_compare(_schema, b.partition);
-                if (pk_result != 0) {
-                    return pk_result < 0;
-                }
-                return _ck_cmp(a, b);
-            }
-        };
-    };
-
-    uint64_t _total_live_count = 0;
-    uint64_t _max_live_count = 0;
-    uint32_t _short_read_diff = 0;
-    uint64_t _max_per_partition_live_count = 0;
-    uint32_t _partition_count = 0;
-    uint32_t _live_partition_count = 0;
-    bool _increase_per_partition_limit = false;
-    bool _all_reached_end = true;
-    query::short_read _is_short_read;
-    std::vector<reply> _data_results;
-    std::unordered_map<dht::token, std::unordered_map<gms::inet_address, std::optional<mutation>>> _diffs;
-private:
-    void on_timeout() override {
-        fail_request(read_timeout_exception(_schema->ks_name(), _schema->cf_name(), _cl, response_count(), _targets_count, response_count() != 0));
-    }
-    void on_failure(exceptions::coordinator_exception_container&& ex) override {
-        // we will not need them any more
-        _data_results.clear();
-    }
-
-    virtual size_t response_count() const override {
-        return _data_results.size();
-    }
-
-    void register_live_count(const std::vector<version>& replica_versions, uint64_t reconciled_live_rows, uint64_t limit) {
-        bool any_not_at_end = boost::algorithm::any_of(replica_versions, [] (const version& v) {
-            return !v.reached_partition_end;
-        });
-        if (any_not_at_end && reconciled_live_rows < limit && limit - reconciled_live_rows > _short_read_diff) {
-            _short_read_diff = limit - reconciled_live_rows;
-            _max_per_partition_live_count = reconciled_live_rows;
-        }
-    }
-    void find_short_partitions(const std::vector<mutation_and_live_row_count>& rp, const std::vector<std::vector<version>>& versions,
-                               uint64_t per_partition_limit, uint64_t row_limit, uint32_t partition_limit) {
-        // Go through the partitions that weren't limited by the total row limit
-        // and check whether we got enough rows to satisfy per-partition row
-        // limit.
-        auto partitions_left = partition_limit;
-        auto rows_left = row_limit;
-        auto pv = versions.rbegin();
-        for (auto&& m_a_rc : rp | boost::adaptors::reversed) {
-            auto row_count = m_a_rc.live_row_count;
-            if (row_count < rows_left && partitions_left) {
-                rows_left -= row_count;
-                partitions_left -= !!row_count;
-                register_live_count(*pv, row_count, per_partition_limit);
-            } else {
-                break;
-            }
-            ++pv;
-        }
-    }
-
-    static primary_key get_last_row(const schema& s, const partition& p, bool is_reversed) {
-        return {p.mut().decorated_key(s), is_reversed ? p.mut().partition().first_row_key() : p.mut().partition().last_row_key()  };
-    }
-
-    // Returns the highest row sent by the specified replica, according to the schema and the direction of
-    // the query.
-    // versions is a table where rows are partitions in descending order and the columns identify the partition
-    // sent by a particular replica.
-    static primary_key get_last_row(const schema& s, bool is_reversed, const std::vector<std::vector<version>>& versions, uint32_t replica) {
-        const partition* last_partition = nullptr;
-        // Versions are in the reversed order.
-        for (auto&& pv : versions) {
-            const std::optional<partition>& p = pv[replica].par;
-            if (p) {
-                last_partition = &p.value();
-                break;
-            }
-        }
-        assert(last_partition);
-        return get_last_row(s, *last_partition, is_reversed);
-    }
-
-    static primary_key get_last_reconciled_row(const schema& s, const mutation_and_live_row_count& m_a_rc, const query::read_command& cmd, uint64_t limit, bool is_reversed) {
-        const auto& m = m_a_rc.mut;
-        auto mp = mutation_partition(s, m.partition());
-        auto&& ranges = cmd.slice.row_ranges(s, m.key());
-        bool always_return_static_content = cmd.slice.options.contains<query::partition_slice::option::always_return_static_content>();
-        mp.compact_for_query(s, m.decorated_key(), cmd.timestamp, ranges, always_return_static_content, is_reversed, limit);
-        return primary_key{m.decorated_key(), get_last_reconciled_row(s, mp, is_reversed)};
-    }
-
-    static primary_key get_last_reconciled_row(const schema& s, const mutation_and_live_row_count& m_a_rc, bool is_reversed) {
-        const auto& m = m_a_rc.mut;
-        return primary_key{m.decorated_key(), get_last_reconciled_row(s, m.partition(), is_reversed)};
-    }
-
-    static std::optional<clustering_key> get_last_reconciled_row(const schema& s, const mutation_partition& mp, bool is_reversed) {
-        std::optional<clustering_key> ck;
-        if (!mp.clustered_rows().empty()) {
-            if (is_reversed) {
-                ck = mp.clustered_rows().begin()->key();
-            } else {
-                ck = mp.clustered_rows().rbegin()->key();
-            }
-        }
-        return ck;
-    }
-
-    static bool got_incomplete_information_in_partition(const schema& s, const primary_key& last_reconciled_row, const std::vector<version>& versions, bool is_reversed) {
-        primary_key::less_compare_clustering ck_cmp(s, is_reversed);
-        for (auto&& v : versions) {
-            if (!v.par || v.reached_partition_end) {
-                continue;
-            }
-            auto replica_last_row = get_last_row(s, *v.par, is_reversed);
-            if (ck_cmp(replica_last_row, last_reconciled_row)) {
-                return true;
-            }
-        }
-        return false;
-    }
-
-    bool got_incomplete_information_across_partitions(const schema& s, const query::read_command& cmd,
-                                                      const primary_key& last_reconciled_row, std::vector<mutation_and_live_row_count>& rp,
-                                                      const std::vector<std::vector<version>>& versions, bool is_reversed) {
-        bool short_reads_allowed = cmd.slice.options.contains<query::partition_slice::option::allow_short_read>();
-        bool always_return_static_content = cmd.slice.options.contains<query::partition_slice::option::always_return_static_content>();
-        primary_key::less_compare cmp(s, is_reversed);
-        std::optional<primary_key> shortest_read;
-        auto num_replicas = versions[0].size();
-        for (uint32_t i = 0; i < num_replicas; ++i) {
-            if (versions.front()[i].reached_end) {
-                continue;
-            }
-            auto replica_last_row = get_last_row(s, is_reversed, versions, i);
-            if (cmp(replica_last_row, last_reconciled_row)) {
-                if (short_reads_allowed) {
-                    if (!shortest_read || cmp(replica_last_row, *shortest_read)) {
-                        shortest_read = std::move(replica_last_row);
-                    }
-                } else {
-                    return true;
-                }
-            }
-        }
-<<<<<<< HEAD
-=======
-        digest_resolver_ptr digest_resolver = ::make_shared<digest_read_resolver>(_proxy, _schema, _cl, _block_for,
-                db::is_datacenter_local(_cl) ? _proxy->get_token_metadata_ptr()->get_topology().count_local_endpoints(_targets): _targets.size(), timeout);
-        auto exec = shared_from_this();
->>>>>>> c3718b7a
-
-        // Short reads are allowed, trim the reconciled result.
-        if (shortest_read) {
-            _is_short_read = query::short_read::yes;
-
-            // Prepare to remove all partitions past shortest_read
-            auto it = rp.begin();
-            for (; it != rp.end() && shortest_read->partition.less_compare(s, it->mut.decorated_key()); ++it) { }
-
-            // Remove all clustering rows past shortest_read
-            if (it != rp.end() && it->mut.decorated_key().equal(s, shortest_read->partition)) {
-                if (!shortest_read->clustering) {
-                    ++it;
-                } else {
-                    std::vector<query::clustering_range> ranges;
-                    ranges.emplace_back(is_reversed ? query::clustering_range::make_starting_with(std::move(*shortest_read->clustering))
-                                                    : query::clustering_range::make_ending_with(std::move(*shortest_read->clustering)));
-                    it->live_row_count = it->mut.partition().compact_for_query(s, it->mut.decorated_key(), cmd.timestamp, ranges, always_return_static_content,
-                            is_reversed, query::partition_max_rows);
-                }
-            }
-
-<<<<<<< HEAD
-            // Actually remove all partitions past shortest_read
-            rp.erase(rp.begin(), it);
-=======
-                if (digests_match) {
-                    exec->_result_promise.set_value(std::move(result));
-                    if (exec->_block_for < exec->_targets.size()) { // if there are more targets then needed for cl, check digest in background
-                        background_repair_check = true;
-                    }
-                    exec->on_read_resolved();
-                } else { // digest mismatch
-                    // Do not optimize cross-dc repair if read_timestamp is missing (or just negative)
-                    // We're interested in reads that happen within write_timeout of a write,
-                    // and comparing a timestamp that is too far causes int overflow (#5556)
-                    if (is_datacenter_local(exec->_cl) && exec->_cmd->read_timestamp >= api::timestamp_type(0)) {
-                        auto write_timeout = exec->_proxy->_db.local().get_config().write_request_timeout_in_ms() * 1000;
-                        auto delta = int64_t(digest_resolver->last_modified()) - int64_t(exec->_cmd->read_timestamp);
-                        if (std::abs(delta) <= write_timeout) {
-                            exec->_proxy->get_stats().global_read_repairs_canceled_due_to_concurrent_write++;
-                            // if CL is local and non matching data is modified less then write_timeout ms ago do only local repair
-                            auto local_dc_filter = exec->_proxy->get_token_metadata_ptr()->get_topology().get_local_dc_filter();
-                            auto i = boost::range::remove_if(exec->_targets, std::not_fn(std::cref(local_dc_filter)));
-                            exec->_targets.erase(i, exec->_targets.end());
-                        }
-                    }
-                    exec->reconcile(exec->_cl, timeout);
-                    exec->_proxy->get_stats().read_repair_repaired_blocking++;
-                }
-                return bo::success();
-            },  utils::result_catch_dots([&] (auto&& handle) {
-                handle.forward_to_promise(exec->_result_promise);
-                exec->on_read_resolved();
-                return bo::success();
-            }));
->>>>>>> c3718b7a
-
-            // Update total live count and live partition count
-            _live_partition_count = 0;
-            _total_live_count = boost::accumulate(rp, uint64_t(0), [this] (uint64_t lc, const mutation_and_live_row_count& m_a_rc) {
-                _live_partition_count += !!m_a_rc.live_row_count;
-                return lc + m_a_rc.live_row_count;
-            });
-        }
-
-        return false;
-    }
-
-    bool got_incomplete_information(const schema& s, const query::read_command& cmd, uint64_t original_row_limit, uint64_t original_per_partition_limit,
-                            uint64_t original_partition_limit, std::vector<mutation_and_live_row_count>& rp, const std::vector<std::vector<version>>& versions) {
-        // We need to check whether the reconciled result contains all information from all available
-        // replicas. It is possible that some of the nodes have returned less rows (because the limit
-        // was set and they had some tombstones missing) than the others. In such cases we cannot just
-        // merge all results and return that to the client as the replicas that returned less row
-        // may have newer data for the rows they did not send than any other node in the cluster.
-        //
-        // This function is responsible for detecting whether such problem may happen. We get partition
-        // and clustering keys of the last row that is going to be returned to the client and check if
-        // it is in range of rows returned by each replicas that returned as many rows as they were
-        // asked for (if a replica returned less rows it means it returned everything it has).
-        auto is_reversed = cmd.slice.options.contains(query::partition_slice::option::reversed);
-
-        auto rows_left = original_row_limit;
-        auto partitions_left = original_partition_limit;
-        auto pv = versions.rbegin();
-        for (auto&& m_a_rc : rp | boost::adaptors::reversed) {
-            auto row_count = m_a_rc.live_row_count;
-            if (row_count < rows_left && partitions_left > !!row_count) {
-                rows_left -= row_count;
-                partitions_left -= !!row_count;
-                if (original_per_partition_limit < query:: max_rows_if_set) {
-                    auto&& last_row = get_last_reconciled_row(s, m_a_rc, cmd, original_per_partition_limit, is_reversed);
-                    if (got_incomplete_information_in_partition(s, last_row, *pv, is_reversed)) {
-                        _increase_per_partition_limit = true;
-                        return true;
-                    }
-                }
-            } else {
-                auto&& last_row = get_last_reconciled_row(s, m_a_rc, cmd, rows_left, is_reversed);
-                return got_incomplete_information_across_partitions(s, cmd, last_row, rp, versions, is_reversed);
-            }
-            ++pv;
-        }
-        if (rp.empty()) {
-            return false;
-        }
-        auto&& last_row = get_last_reconciled_row(s, *rp.begin(), is_reversed);
-        return got_incomplete_information_across_partitions(s, cmd, last_row, rp, versions, is_reversed);
-    }
-public:
-    data_read_resolver(schema_ptr schema, db::consistency_level cl, size_t targets_count, storage_proxy::clock_type::time_point timeout) : abstract_read_resolver(std::move(schema), cl, targets_count, timeout) {
-        _data_results.reserve(targets_count);
-    }
-    void add_mutate_data(gms::inet_address from, foreign_ptr<lw_shared_ptr<reconcilable_result>> result) {
-        if (!_request_failed) {
-            _max_live_count = std::max(result->row_count(), _max_live_count);
-            _data_results.emplace_back(std::move(from), std::move(result));
-            if (_data_results.size() == _targets_count) {
-                _timeout.cancel();
-                _done_promise.set_value(bo::success());
-            }
-        }
-    }
-    void on_error(gms::inet_address ep, error_kind kind) override {
-        switch (kind) {
-        case error_kind::RATE_LIMIT:
-            fail_request(exceptions::rate_limit_exception(_schema->ks_name(), _schema->cf_name(), db::operation_type::read, false));
-            break;
-        case error_kind::DISCONNECT:
-        case error_kind::FAILURE:
-            fail_request(read_failure_exception(_schema->ks_name(), _schema->cf_name(), _cl, response_count(), 1, _targets_count, response_count() != 0));
-            break;
-        }
-    }
-    uint32_t max_live_count() const {
-        return _max_live_count;
-    }
-    bool any_partition_short_read() const {
-        return _short_read_diff > 0;
-    }
-    bool increase_per_partition_limit() const {
-        return _increase_per_partition_limit;
-    }
-    uint32_t max_per_partition_live_count() const {
-        return _max_per_partition_live_count;
-    }
-    uint32_t partition_count() const {
-        return _partition_count;
-    }
-    uint32_t live_partition_count() const {
-        return _live_partition_count;
-    }
-    bool all_reached_end() const {
-        return _all_reached_end;
-    }
-    future<std::optional<reconcilable_result>> resolve(schema_ptr schema, const query::read_command& cmd, uint64_t original_row_limit, uint64_t original_per_partition_limit,
-            uint32_t original_partition_limit) {
-        assert(_data_results.size());
-
-        if (_data_results.size() == 1) {
-            // if there is a result only from one node there is nothing to reconcile
-            // should happen only for range reads since single key reads will not
-            // try to reconcile for CL=ONE
-            auto& p = _data_results[0].result;
-            co_return reconcilable_result(p->row_count(), p->partitions(), p->is_short_read());
-        }
 
         const auto& s = *schema;
 
@@ -5111,7 +4418,6 @@
         return _proxy->get_token_metadata_ptr()->get_topology();
     }
 
-<<<<<<< HEAD
 public:
     abstract_read_executor(schema_ptr s, lw_shared_ptr<replica::column_family> cf, shared_ptr<storage_proxy> proxy, lw_shared_ptr<query::read_command> cmd, dht::partition_range pr, db::consistency_level cl, size_t block_for,
             inet_address_vector_replica_set targets, tracing::trace_state_ptr trace_state, service_permit permit, db::per_partition_rate_limit::info rate_limit_info) :
@@ -5119,18 +4425,6 @@
                            _cf(std::move(cf)), _permit(std::move(permit)), _rate_limit_info(rate_limit_info) {
         _proxy->get_stats().reads++;
         _proxy->get_stats().foreground_reads++;
-=======
-    // RRD.NONE or RRD.DC_LOCAL w/ multiple DCs.
-    if (target_replicas.size() == block_for) { // If RRD.DC_LOCAL extra replica may already be present
-        auto local_dc_filter = get_token_metadata_ptr()->get_topology().get_local_dc_filter();
-        if (is_datacenter_local(cl) && !local_dc_filter(extra_replica)) {
-            slogger.trace("read executor no extra target to speculate");
-            return ::make_shared<never_speculating_read_executor>(schema, cf, p, cmd, std::move(pr), cl, std::move(target_replicas), std::move(trace_state), std::move(permit), rate_limit_info);
-        } else {
-            target_replicas.push_back(extra_replica);
-            slogger.trace("creating read executor with extra target {}", extra_replica);
-        }
->>>>>>> c3718b7a
     }
     virtual ~abstract_read_executor() {
         _proxy->get_stats().reads--;
@@ -5391,8 +4685,8 @@
             // Return an empty result in this case
             return make_ready_future<result<foreign_ptr<lw_shared_ptr<query::result>>>>(make_foreign(make_lw_shared(query::result())));
         }
-        digest_resolver_ptr digest_resolver = ::make_shared<digest_read_resolver>(_schema, _cl, _block_for,
-                db::is_datacenter_local(_cl) ? db::count_local_endpoints(_targets): _targets.size(), timeout);
+        digest_resolver_ptr digest_resolver = ::make_shared<digest_read_resolver>(_proxy, _schema, _cl, _block_for,
+                db::is_datacenter_local(_cl) ? _proxy->get_token_metadata_ptr()->get_topology().count_local_endpoints(_targets): _targets.size(), timeout);
         auto exec = shared_from_this();
 
         make_requests(digest_resolver, timeout);
@@ -5426,7 +4720,8 @@
                         if (std::abs(delta) <= write_timeout) {
                             exec->_proxy->get_stats().global_read_repairs_canceled_due_to_concurrent_write++;
                             // if CL is local and non matching data is modified less then write_timeout ms ago do only local repair
-                            auto i = boost::range::remove_if(exec->_targets, std::not_fn(std::cref(db::is_local)));
+                            auto local_dc_filter = exec->_proxy->get_token_metadata_ptr()->get_topology().get_local_dc_filter();
+                            auto i = boost::range::remove_if(exec->_targets, std::not_fn(std::cref(local_dc_filter)));
                             exec->_targets.erase(i, exec->_targets.end());
                         }
                     }
@@ -5645,7 +4940,8 @@
 
     // RRD.NONE or RRD.DC_LOCAL w/ multiple DCs.
     if (target_replicas.size() == block_for) { // If RRD.DC_LOCAL extra replica may already be present
-        if (is_datacenter_local(cl) && !db::is_local(extra_replica)) {
+        auto local_dc_filter = get_token_metadata_ptr()->get_topology().get_local_dc_filter();
+        if (is_datacenter_local(cl) && !local_dc_filter(extra_replica)) {
             slogger.trace("read executor no extra target to speculate");
             return ::make_shared<never_speculating_read_executor>(schema, cf, p, cmd, std::move(pr), cl, std::move(target_replicas), std::move(trace_state), std::move(permit), rate_limit_info);
         } else {
