/*
 * Copyright 2015 Cloudius Systems
 */

#include "log.hh"
#include <vector>
#include <typeinfo>
#include <limits>
#include "core/future.hh"
#include "core/future-util.hh"
#include "core/sstring.hh"
#include "core/fstream.hh"
#include "core/shared_ptr.hh"
#include "core/do_with.hh"
#include <iterator>

#include "types.hh"
#include "sstables.hh"
#include "compress.hh"
#include <boost/algorithm/string.hpp>

namespace sstables {

class random_access_reader {
    input_stream<char> _in;
protected:
    virtual input_stream<char> open_at(uint64_t pos) = 0;
public:
    future<temporary_buffer<char>> read_exactly(size_t n) {
        return _in.read_exactly(n);
    }
    void seek(uint64_t pos) {
        _in = open_at(pos);
    }
    bool eof() { return _in.eof(); }
    virtual ~random_access_reader() { }
};

class file_random_access_reader : public random_access_reader {
    lw_shared_ptr<file> _file;
    size_t _buffer_size;
public:
    virtual input_stream<char> open_at(uint64_t pos) override {
        return make_file_input_stream(_file, pos, _buffer_size);
    }
    explicit file_random_access_reader(file&& f, size_t buffer_size = 8192)
        : file_random_access_reader(make_lw_shared<file>(std::move(f)), buffer_size) {}

    explicit file_random_access_reader(lw_shared_ptr<file> f, size_t buffer_size = 8192)
        : _file(f), _buffer_size(buffer_size)
    {
        seek(0);
    }
};

// FIXME: We don't use this API, and it can be removed. The compressed reader
// is only needed for the data file, and for that we have the nicer
// data_stream_at() API below.
class compressed_file_random_access_reader : public random_access_reader {
    lw_shared_ptr<file> _file;
    sstables::compression* _cm;
public:
    explicit compressed_file_random_access_reader(
                lw_shared_ptr<file> f, sstables::compression* cm)
        : _file(std::move(f))
        , _cm(cm)
    {
        seek(0);
    }
    compressed_file_random_access_reader(compressed_file_random_access_reader&&) = default;
    virtual input_stream<char> open_at(uint64_t pos) override {
        return make_compressed_file_input_stream(_file, _cm, pos);
    }

};

thread_local logging::logger sstlog("sstable");

std::unordered_map<sstable::version_types, sstring, enum_hash<sstable::version_types>> sstable::_version_string = {
    { sstable::version_types::la , "la" }
};

std::unordered_map<sstable::format_types, sstring, enum_hash<sstable::format_types>> sstable::_format_string = {
    { sstable::format_types::big , "big" }
};

std::unordered_map<sstable::component_type, sstring, enum_hash<sstable::component_type>> sstable::_component_map = {
    { component_type::Index, "Index.db"},
    { component_type::CompressionInfo, "CompressionInfo.db" },
    { component_type::Data, "Data.db" },
    { component_type::TOC, "TOC.txt" },
    { component_type::Summary, "Summary.db" },
    { component_type::Digest, "Digest.sha1" },
    { component_type::CRC, "CRC.db" },
    { component_type::Filter, "Filter.db" },
    { component_type::Statistics, "Statistics.db" },
};

// This assumes that the mappings are small enough, and called unfrequent
// enough.  If that changes, it would be adviseable to create a full static
// reverse mapping, even if it is done at runtime.
template <typename Map>
static typename Map::key_type reverse_map(const typename Map::mapped_type& value, Map& map) {
    for (auto& pair: map) {
        if (pair.second == value) {
            return pair.first;
        }
    }
    throw std::out_of_range("unable to reverse map");
}

struct bufsize_mismatch_exception : malformed_sstable_exception {
    bufsize_mismatch_exception(size_t size, size_t expected) :
        malformed_sstable_exception(sprint("Buffer improperly sized to hold requested data. Got: %ld. Expected: %ld", size, expected))
    {}
};

// This should be used every time we use read_exactly directly.
//
// read_exactly is a lot more convenient of an interface to use, because we'll
// be parsing known quantities.
//
// However, anything other than the size we have asked for, is certainly a bug,
// and we need to do something about it.
static void check_buf_size(temporary_buffer<char>& buf, size_t expected) {
    if (buf.size() < expected) {
        throw bufsize_mismatch_exception(buf.size(), expected);
    }
}

template <typename T, typename U>
static void check_truncate_and_assign(T& to, const U from) {
    static_assert(std::is_integral<T>::value && std::is_integral<U>::value, "T and U must be integral");
    to = from;
    if (to != from) {
        throw std::overflow_error("assigning U to T caused an overflow");
    }
}

// Base parser, parses an integer type
template <typename T>
typename std::enable_if_t<std::is_integral<T>::value, void>
read_integer(temporary_buffer<char>& buf, T& i) {
    auto *nr = reinterpret_cast<const net::packed<T> *>(buf.get());
    i = net::ntoh(*nr);
}

template <typename T>
typename std::enable_if_t<std::is_integral<T>::value, future<>>
parse(random_access_reader& in, T& i) {
    return in.read_exactly(sizeof(T)).then([&i] (auto buf) {
        check_buf_size(buf, sizeof(T));

        read_integer(buf, i);
        return make_ready_future<>();
    });
}

template <typename T>
typename std::enable_if_t<std::is_integral<T>::value, future<>>
write(output_stream<char>& out, T i) {
    auto *nr = reinterpret_cast<const net::packed<T> *>(&i);
    i = net::hton(*nr);
    auto p = reinterpret_cast<const char*>(&i);
    return out.write(p, sizeof(T)).then([&out] (...) -> future<> {
        // TODO: handle result
        return make_ready_future<>();
    });
}

template <typename T>
typename std::enable_if_t<std::is_enum<T>::value, future<>>
parse(random_access_reader& in, T& i) {
    return parse(in, reinterpret_cast<typename std::underlying_type<T>::type&>(i));
}

template <typename T>
typename std::enable_if_t<std::is_enum<T>::value, future<>>
write(output_stream<char>& out, T i) {
    return write(out, static_cast<typename std::underlying_type<T>::type>(i));
}

future<> parse(random_access_reader& in, bool& i) {
    return parse(in, reinterpret_cast<uint8_t&>(i));
}

future<> write(output_stream<char>& out, bool i) {
    return write(out, static_cast<uint8_t>(i));
}

template <typename To, typename From>
static inline To convert(From f) {
    static_assert(sizeof(To) == sizeof(From), "Sizes must match");
    union {
        To to;
        From from;
    } conv;

    conv.from = f;
    return conv.to;
}

future<> parse(random_access_reader& in, double& d) {
    return in.read_exactly(sizeof(double)).then([&d] (auto buf) {
        check_buf_size(buf, sizeof(double));

        auto *nr = reinterpret_cast<const net::packed<unsigned long> *>(buf.get());
        d = convert<double>(net::ntoh(*nr));
        return make_ready_future<>();
    });
}

future<> write(output_stream<char>& out, double d) {
    auto *nr = reinterpret_cast<const net::packed<unsigned long> *>(&d);
    auto tmp = net::hton(*nr);
    auto p = reinterpret_cast<const char*>(&tmp);
    return out.write(p, sizeof(unsigned long)).then([&out] (...) -> future<> {
        // TODO: handle result
        return make_ready_future<>();
    });
}

template <typename T>
future<> parse(random_access_reader& in, T& len, bytes& s) {
    return in.read_exactly(len).then([&s, len] (auto buf) {
        check_buf_size(buf, len);
        // Likely a different type of char. Most bufs are unsigned, whereas the bytes type is signed.
        s = bytes(reinterpret_cast<const bytes::value_type *>(buf.get()), len);
    });
}

future<> write(output_stream<char>& out, bytes& s) {
    return out.write(s).then([&out, &s] (...) -> future<> {
        // TODO: handle result
        return make_ready_future<>();
    });
}

future<> write(output_stream<char>& out, bytes_view s) {
    return out.write(reinterpret_cast<const char*>(s.data()), s.size());
}

// All composite parsers must come after this
template<typename First, typename... Rest>
future<> parse(random_access_reader& in, First& first, Rest&&... rest) {
    return parse(in, first).then([&in, &rest...] {
        return parse(in, std::forward<Rest>(rest)...);
    });
}

template<typename First, typename... Rest>
future<> write(output_stream<char>& out, First& first, Rest&&... rest) {
    return write(out, first).then([&out, &rest...] {
        return write(out, rest...);
    });
}

// Intended to be used for a type that describes itself through describe_type().
template <class T>
typename std::enable_if_t<!std::is_integral<T>::value && !std::is_enum<T>::value, future<>>
parse(random_access_reader& in, T& t) {
    return t.describe_type([&in] (auto&&... what) -> future<> {
        return parse(in, what...);
    });
}

template <class T>
typename std::enable_if_t<!std::is_integral<T>::value && !std::is_enum<T>::value, future<>>
write(output_stream<char>& out, T& t) {
    return t.describe_type([&out] (auto&&... what) -> future<> {
        return write(out, what...);
    });
}

// For all types that take a size, we provide a template that takes the type
// alone, and another, separate one, that takes a size parameter as well, of
// type Size. This is because although most of the time the size and the data
// are contiguous, it is not always the case. So we want to have the
// flexibility of parsing them separately.
template <typename Size>
future<> parse(random_access_reader& in, disk_string<Size>& s) {
    auto len = std::make_unique<Size>();
    auto f = parse(in, *len);
    return f.then([&in, &s, len = std::move(len)] {
        return parse(in, *len, s.value);
    });
}

template <typename Size>
future<> write(output_stream<char>& out, disk_string<Size>& s) {
    Size len = 0;
    check_truncate_and_assign(len, s.value.size());
    return write(out, len).then([&out, &s] {
        return write(out, s.value);
    });
}

template <typename Size>
future<> write(output_stream<char>& out, disk_string_view<Size>& s) {
    Size len;
    check_truncate_and_assign(len, s.value.size());
    return write(out, len, s.value);
}

// We cannot simply read the whole array at once, because we don't know its
// full size. We know the number of elements, but if we are talking about
// disk_strings, for instance, we have no idea how much of the stream each
// element will take.
//
// Sometimes we do know the size, like the case of integers. There, all we have
// to do is to convert each member because they are all stored big endian.
// We'll offer a specialization for that case below.
template <typename Size, typename Members>
typename std::enable_if_t<!std::is_integral<Members>::value, future<>>
parse(random_access_reader& in, Size& len, std::vector<Members>& arr) {

    auto count = make_lw_shared<size_t>(0);
    auto eoarr = [count, len] { return *count == len; };

    return do_until(eoarr, [count, &in, &arr] {
        return parse(in, arr[(*count)++]);
    });
}

template <typename Size, typename Members>
typename std::enable_if_t<std::is_integral<Members>::value, future<>>
parse(random_access_reader& in, Size& len, std::vector<Members>& arr) {
    return in.read_exactly(len * sizeof(Members)).then([&arr, len] (auto buf) {
        check_buf_size(buf, len * sizeof(Members));

        auto *nr = reinterpret_cast<const net::packed<Members> *>(buf.get());
        for (size_t i = 0; i < len; ++i) {
            arr[i] = net::ntoh(nr[i]);
        }
        return make_ready_future<>();
    });
}

// We resize the array here, before we pass it to the integer / non-integer
// specializations
template <typename Size, typename Members>
future<> parse(random_access_reader& in, disk_array<Size, Members>& arr) {
    auto len = std::make_unique<Size>();
    auto f = parse(in, *len);
    return f.then([&in, &arr, len = std::move(len)] {
        arr.elements.resize(*len);
        return parse(in, *len, arr.elements);
    });
}


template <typename Members>
typename std::enable_if_t<!std::is_integral<Members>::value, future<>>
write(output_stream<char>& out, std::vector<Members>& arr) {

    auto count = make_lw_shared<size_t>(0);
    auto eoarr = [count, &arr] { return *count == arr.size(); };

    return do_until(eoarr, [count, &out, &arr] {
        return write(out, arr[(*count)++]);
    });
}

template <typename Members>
typename std::enable_if_t<std::is_integral<Members>::value, future<>>
write(output_stream<char>& out, std::vector<Members>& arr) {
    std::vector<Members> tmp;
    tmp.resize(arr.size());
    // copy arr into tmp converting each entry into big-endian representation.
    auto *nr = reinterpret_cast<const net::packed<Members> *>(arr.data());
    for (size_t i = 0; i < arr.size(); i++) {
        tmp[i] = net::hton(nr[i]);
    }
    auto p = reinterpret_cast<const char*>(tmp.data());
    auto bytes = tmp.size() * sizeof(Members);
    return out.write(p, bytes).then([&out] (...) -> future<> {
        return make_ready_future<>();
    });
}

template <typename Size, typename Members>
future<> write(output_stream<char>& out, disk_array<Size, Members>& arr) {
    Size len = 0;
    check_truncate_and_assign(len, arr.elements.size());
    return write(out, len).then([&out, &arr] {
        return write(out, arr.elements);
    });
}

template <typename Size, typename Key, typename Value>
future<> parse(random_access_reader& in, Size& len, std::unordered_map<Key, Value>& map) {
    auto count = make_lw_shared<Size>();
    auto eos = [len, count] { return len == *count; };
    return do_until(eos, [len, count, &in, &map] {
        struct kv {
            Key key;
            Value value;
        };
        ++*count;

        auto el = std::make_unique<kv>();
        auto f = parse(in, el->key, el->value);
        return f.then([el = std::move(el), &map] {
            map.emplace(el->key, el->value);
        });
    });
}

template <typename Size, typename Key, typename Value>
future<> parse(random_access_reader& in, disk_hash<Size, Key, Value>& h) {
    auto w = std::make_unique<Size>();
    auto f = parse(in, *w);
    return f.then([&in, &h, w = std::move(w)] {
        return parse(in, *w, h.map);
    });
}

template <typename Key, typename Value>
future<> write(output_stream<char>& out, std::unordered_map<Key, Value>& map) {
    return do_for_each(map.begin(), map.end(), [&out, &map] (auto val) {
        Key key = val.first;
        Value value = val.second;
        return write(out, key, value);
    });
}

template <typename Size, typename Key, typename Value>
future<> write(output_stream<char>& out, disk_hash<Size, Key, Value>& h) {
    Size len = 0;
    check_truncate_and_assign(len, h.map.size());
    return write(out, len).then([&out, &h] {
        return write(out, h.map);
    });
}

future<> parse(random_access_reader& in, summary& s) {
    using pos_type = typename decltype(summary::positions)::value_type;

    return parse(in, s.header.min_index_interval,
                     s.header.size,
                     s.header.memory_size,
                     s.header.sampling_level,
                     s.header.size_at_full_sampling).then([&in, &s] {
        return in.read_exactly(s.header.size * sizeof(pos_type)).then([&in, &s] (auto buf) {
            auto len = s.header.size * sizeof(pos_type);
            check_buf_size(buf, len);

            s.entries.resize(s.header.size);

            auto *nr = reinterpret_cast<const pos_type *>(buf.get());
            s.positions = std::vector<pos_type>(nr, nr + s.header.size);

            // Since the keys in the index are not sized, we need to calculate
            // the start position of the index i+1 to determine the boundaries
            // of index i. The "memory_size" field in the header determines the
            // total memory used by the map, so if we push it to the vector, we
            // can guarantee that no conditionals are used, and we can always
            // query the position of the "next" index.
            s.positions.push_back(s.header.memory_size);
        }).then([&in, &s] {
            in.seek(sizeof(summary::header) + s.header.memory_size);
            return parse(in, s.first_key, s.last_key);
        }).then([&in, &s] {

            in.seek(s.positions[0] + sizeof(summary::header));

            assert(s.positions.size() == (s.entries.size() + 1));

            auto idx = make_lw_shared<size_t>(0);
            return do_for_each(s.entries.begin(), s.entries.end(), [idx, &in, &s] (auto& entry) {
                auto pos = s.positions[(*idx)++];
                auto next = s.positions[*idx];

                auto entrysize = next - pos;

                return in.read_exactly(entrysize).then([&entry, entrysize] (auto buf) {
                    check_buf_size(buf, entrysize);

                    auto keysize = entrysize - 8;
                    entry.key = bytes(reinterpret_cast<const int8_t*>(buf.get()), keysize);
                    buf.trim_front(keysize);
                    read_integer(buf, entry.position);

                    return make_ready_future<>();
                });
            }).then([&s] {
                // Delete last element which isn't part of the on-disk format.
                s.positions.pop_back();
            });
        });
    });
}

future<> write(output_stream<char>& out, summary& s) {
    using pos_type = typename decltype(summary::positions)::value_type;

    return write(out, s.header.min_index_interval,
                      s.header.size,
                      s.header.memory_size,
                      s.header.sampling_level,
                      s.header.size_at_full_sampling).then([&out, &s] {
        // NOTE: s.positions must be stored in NATIVE BYTE ORDER, not BIG-ENDIAN.
        auto p = reinterpret_cast<const char*>(s.positions.data());
        return out.write(p, sizeof(pos_type) * s.positions.size());
    }).then([&out, &s] {
        return write(out, s.entries);
    }).then([&out, &s] {
        return write(out, s.first_key, s.last_key);
    });
}

future<summary_entry&> sstable::read_summary_entry(size_t i) {
    // The last one is the boundary marker
    if (i >= (_summary.entries.size())) {
        throw std::out_of_range(sprint("Invalid Summary index: %ld", i));
    }

    return make_ready_future<summary_entry&>(_summary.entries[i]);
}

future<> parse(random_access_reader& in, index_entry& ie) {
    return parse(in, ie.key, ie.position, ie.promoted_index);
}

future<> parse(random_access_reader& in, deletion_time& d) {
    return parse(in, d.local_deletion_time, d.marked_for_delete_at);
}

template <typename Child>
future<> parse(random_access_reader& in, std::unique_ptr<metadata>& p) {
    p.reset(new Child);
    return parse(in, *static_cast<Child *>(p.get()));
}

template <typename Child>
future<> write(output_stream<char>& out, std::unique_ptr<metadata>& p) {
    return write(out, *static_cast<Child *>(p.get()));
}

future<> parse(random_access_reader& in, statistics& s) {
    return parse(in, s.hash).then([&in, &s] {
        return do_for_each(s.hash.map.begin(), s.hash.map.end(), [&in, &s] (auto val) mutable {
            in.seek(val.second);

            switch (val.first) {
                case metadata_type::Validation:
                    return parse<validation_metadata>(in, s.contents[val.first]);
                case metadata_type::Compaction:
                    return parse<compaction_metadata>(in, s.contents[val.first]);
                case metadata_type::Stats:
                    return parse<stats_metadata>(in, s.contents[val.first]);
                default:
                    sstlog.warn("Invalid metadata type at Statistics file: {} ", int(val.first));
                    return make_ready_future<>();
                }
        });
    });
}

future<> write(output_stream<char>& out, statistics& s) {
    return write(out, s.hash).then([&out, &s] {
        struct kv {
            metadata_type key;
            uint32_t value;
        };
        // sort map by file offset value and store the result into a vector.
        // this is indeed needed because output stream cannot afford random writes.
        auto v = make_shared<std::vector<kv>>();
        v->reserve(s.hash.map.size());
        for (auto val : s.hash.map) {
            kv tmp = { val.first, val.second };
            v->push_back(tmp);
        }
        std::sort(v->begin(), v->end(), [] (kv i, kv j) { return i.value < j.value; });
        return do_for_each(v->begin(), v->end(), [&out, &s, v] (auto val) mutable {
            switch (val.key) {
                case metadata_type::Validation:
                    return write<validation_metadata>(out, s.contents[val.key]);
                case metadata_type::Compaction:
                    return write<compaction_metadata>(out, s.contents[val.key]);
                case metadata_type::Stats:
                    return write<stats_metadata>(out, s.contents[val.key]);
                default:
                    sstlog.warn("Invalid metadata type at Statistics file: {} ", int(val.key));
                    return make_ready_future<>();
                }
        });
    });
}

// This is small enough, and well-defined. Easier to just read it all
// at once
future<> sstable::read_toc() {
    auto file_path = filename(sstable::component_type::TOC);

    sstlog.debug("Reading TOC file {} ", file_path);

    return engine().open_file_dma(file_path, open_flags::ro).then([this] (file f) {
        auto bufptr = allocate_aligned_buffer<char>(4096, 4096);
        auto buf = bufptr.get();

        auto fut = f.dma_read(0, buf, 4096);
        return std::move(fut).then([this, f = std::move(f), bufptr = std::move(bufptr)] (size_t size) {
            // This file is supposed to be very small. Theoretically we should check its size,
            // but if we so much as read a whole page from it, there is definitely something fishy
            // going on - and this simplifies the code.
            if (size >= 4096) {
                throw malformed_sstable_exception("SSTable too big: " + to_sstring(size) + " bytes.");
            }

            std::experimental::string_view buf(bufptr.get(), size);
            std::vector<sstring> comps;

            boost::split(comps , buf, boost::is_any_of("\n"));

            for (auto& c: comps) {
                // accept trailing newlines
                if (c == "") {
                    continue;
                }
                try {
                   _components.insert(reverse_map(c, _component_map));
                } catch (std::out_of_range& oor) {
                    throw malformed_sstable_exception("Unrecognized TOC component: " + c);
                }
            }
            if (!_components.size()) {
                throw malformed_sstable_exception("Empty TOC");
            }
            return make_ready_future<>();
        });
    }).then_wrapped([file_path] (future<> f) {
        try {
            f.get();
        } catch (std::system_error& e) {
            if (e.code() == std::error_code(ENOENT, std::system_category())) {
                throw malformed_sstable_exception(file_path + ": file not found");
            }
        }
    });

}

future<> sstable::write_toc() {
    auto file_path = filename(sstable::component_type::TOC);

    sstlog.debug("Writing TOC file {} ", file_path);

    return engine().open_file_dma(file_path, open_flags::wo | open_flags::create | open_flags::truncate).then([this] (file f) {
        auto out = make_file_output_stream(make_lw_shared<file>(std::move(f)), 4096);
        auto w = make_shared<output_stream<char>>(std::move(out));

        return do_for_each(_components, [this, w] (auto key) {
            // new line character is appended to the end of each component name.
            auto value = _component_map[key] + "\n";
            bytes b = bytes(reinterpret_cast<const bytes::value_type *>(value.c_str()), value.size());
            return write(*w, b);
        }).then([w] {
            return w->flush().then([w] {
                return w->close().then([w] {});
            });
        });
    });
}

future<index_list> sstable::read_indexes(uint64_t position, uint64_t quantity) {
    struct reader {
        uint64_t count = 0;
        std::vector<index_entry> indexes;
        file_random_access_reader stream;
        reader(lw_shared_ptr<file> f, uint64_t quantity) : stream(f) { indexes.reserve(quantity); }
    };

    auto r = make_lw_shared<reader>(_index_file, quantity);

    r->stream.seek(position);

    auto end = [r, quantity] { return r->count >= quantity; };

    return do_until(end, [this, r] {
        r->indexes.emplace_back();
        auto fut = parse(r->stream, r->indexes.back());
        return std::move(fut).then_wrapped([this, r] (future<> f) mutable {
            try {
               f.get();
               r->count++;
            } catch (bufsize_mismatch_exception &e) {
                // We have optimistically emplaced back one element of the
                // vector. If we have failed to parse, we should remove it
                // so size() gives us the right picture.
                r->indexes.pop_back();

                // FIXME: If the file ends at an index boundary, there is
                // no problem. Essentially, we can't know how many indexes
                // are in a sampling group, so there isn't really any way
                // to know, other than reading.
                //
                // If, however, we end in the middle of an index, this is a
                // corrupted file. This code is not perfect because we only
                // know that an exception happened, and it happened due to
                // eof. We don't really know if eof happened at the index
                // boundary.  To know that, we would have to keep track of
                // the real position of the stream (including what's
                // already in the buffer) before we start to read the
                // index, and after. We won't go through such complexity at
                // the moment.
                if (r->stream.eof()) {
                    r->count = std::numeric_limits<std::remove_reference<decltype(r->count)>::type>::max();
                } else {
                    throw e;
                }
            }
            return make_ready_future<>();
        });
    }).then([r] {
        return make_ready_future<index_list>(std::move(r->indexes));
    });
}

template <typename T, sstable::component_type Type, T sstable::* Comptr>
future<> sstable::read_simple() {

    auto file_path = filename(Type);
    sstlog.debug(("Reading " + _component_map[Type] + " file {} ").c_str(), file_path);
    return engine().open_file_dma(file_path, open_flags::ro).then([this] (file f) {

        auto r = std::make_unique<file_random_access_reader>(std::move(f), 4096);
        auto fut = parse(*r, *this.*Comptr);
        return fut.then([r = std::move(r)] {});
    }).then_wrapped([this, file_path] (future<> f) {
        try {
            f.get();
        } catch (std::system_error& e) {
            if (e.code() == std::error_code(ENOENT, std::system_category())) {
                throw malformed_sstable_exception(file_path + ": file not found");
            }
        }
    });
}

template <typename T, sstable::component_type Type, T sstable::* Comptr>
future<> sstable::write_simple() {

    auto file_path = filename(Type);
    sstlog.debug(("Writing " + _component_map[Type] + " file {} ").c_str(), file_path);
    return engine().open_file_dma(file_path, open_flags::wo | open_flags::create | open_flags::truncate).then([this] (file f) {

        auto out = make_file_output_stream(make_lw_shared<file>(std::move(f)), 4096);
        auto w = make_shared<output_stream<char>>(std::move(out));
        auto fut = write(*w, *this.*Comptr);
        return fut.then([w] {
            return w->flush().then([w] {
                return w->close().then([w] {}); // the underlying file is synced here.
            });
        });
    }).then_wrapped([this, file_path] (future<> f) {
        try {
            f.get();
        } catch (std::system_error& e) {
            // TODO: handle exception.
        }
    });
}

future<> sstable::read_compression() {
     // FIXME: If there is no compression, we should expect a CRC file to be present.
    if (!has_component(sstable::component_type::CompressionInfo)) {
        return make_ready_future<>();
    }

    return read_simple<compression, component_type::CompressionInfo, &sstable::_compression>();
}

future<> sstable::write_compression() {
    if (!has_component(sstable::component_type::CompressionInfo)) {
        return make_ready_future<>();
    }

    return write_simple<compression, component_type::CompressionInfo, &sstable::_compression>();
}

future<> sstable::read_statistics() {
    return read_simple<statistics, component_type::Statistics, &sstable::_statistics>();
}

future<> sstable::write_statistics() {
    return write_simple<statistics, component_type::Statistics, &sstable::_statistics>();
}

future<> sstable::open_data() {
    return when_all(engine().open_file_dma(filename(component_type::Index), open_flags::ro),
                    engine().open_file_dma(filename(component_type::Data), open_flags::ro)).then([this] (auto files) {
        _index_file = make_lw_shared<file>(std::move(std::get<file>(std::get<0>(files).get())));
        _data_file  = make_lw_shared<file>(std::move(std::get<file>(std::get<1>(files).get())));
        return _data_file->size().then([this] (auto size) {
          _data_file_size = size;
        });
    });
}

future<> sstable::create_data() {
    auto oflags = open_flags::wo | open_flags::create | open_flags::truncate;
    return when_all(engine().open_file_dma(filename(component_type::Index), oflags),
                    engine().open_file_dma(filename(component_type::Data), oflags)).then([this] (auto files) {
        _index_file = make_lw_shared<file>(std::move(std::get<file>(std::get<0>(files).get())));
        _data_file  = make_lw_shared<file>(std::move(std::get<file>(std::get<1>(files).get())));
    });
}

future<> sstable::load() {
    return read_toc().then([this] {
        return read_statistics();
    }).then([this] {
        return read_compression();
    }).then([this] {
        return read_filter();
    }).then([this] {;
        return read_summary();
    }).then([this] {
        return open_data();
    }).then([this] {
        // After we have _compression and _data_file_size, we can update
        // _compression with additional information it needs:
        if (has_component(sstable::component_type::CompressionInfo)) {
            _compression.update(_data_file_size);
        }
    });
}

future<> sstable::store() {
    // TODO: write other components as well.
    return write_toc().then([this] {
        return write_statistics();
    }).then([this] {
        return write_compression();
    }).then([this] {
        return write_filter();
    }).then([this] {
        return write_summary();
    });
}

<<<<<<< HEAD
static future<> write_composite_component(output_stream<char>& out, disk_string<uint16_t>&& column_name,
    int8_t end_of_component = 0) {
    // NOTE: end of component can also be -1 and 1 to represent ranges.
    return do_with(std::move(column_name), [&out, end_of_component] (auto& column_name) {
        return write(out, column_name, end_of_component);
    });
}

// @clustering_key: it's expected that clustering key is already in its composite form.
// NOTE: empty clustering key means that there is no clustering key.
static future<> write_column_name(output_stream<char>& out, bytes& clustering_key, const bytes& column_name) {
    // FIXME: This code assumes name is always composite, but it wouldn't if "WITH COMPACT STORAGE"
    // was defined in the schema, for example.

    // uint16_t and int8_t are about the 16-bit length and end of component, respectively.
    uint16_t size = clustering_key.size() + column_name.size() + sizeof(uint16_t) + sizeof(int8_t);

    return write(out, size).then([&out, &clustering_key] {
        if (!clustering_key.size()) {
            return make_ready_future<>();
        }

        return write(out, clustering_key);
    }).then([&out, &column_name] {
        // if size of column_name is zero, then column_name is a row marker.
        disk_string<uint16_t> c_name;
        c_name.value = column_name;

        return write_composite_component(out, std::move(c_name));
    });
}

// magic value for identifying a static column.
static constexpr uint16_t STATIC_MARKER = 0xffff;

static future<> write_static_column_name(output_stream<char>& out, const bytes& column_name) {
    // first component of static column name is composed of the 16-bit magic value ff ff,
    // followed by a null composite, i.e. three null bytes.
    uint16_t first_component_size = sizeof(uint16_t) + sizeof(uint16_t) + sizeof(int8_t);
    uint16_t second_component_size = column_name.size() + sizeof(uint16_t) + sizeof(int8_t);
    uint16_t total_size = first_component_size + second_component_size;

    return write(out, total_size).then([&out] {

        return write(out, STATIC_MARKER).then([&out] {
            return write_composite_component(out, {});
        });
    }).then([&out, &column_name] {
        disk_string<uint16_t> c_name;
        c_name.value = column_name;

        return write_composite_component(out, std::move(c_name));
    });
}

// Intended to write all cell components that follow column name.
static future<> write_cell(output_stream<char>& out, atomic_cell_view cell) {
    // FIXME: cell with expiration time isn't supported.
    // cell with expiration time has a different mask and additional data in representation.
    // FIXME: deleted cell isn't supported either.
    column_mask mask = column_mask::none;
    uint64_t timestamp = cell.timestamp();
    disk_string_view<uint32_t> cell_value;
    cell_value.value = cell.value();

    return do_with(std::move(cell_value), [&out, mask, timestamp] (auto& cell_value) {
        return write(out, mask, timestamp, cell_value);
    });
}

static future<> write_row_marker(output_stream<char>& out, const rows_entry& clustered_row, bytes& clustering_key) {
    // Missing created_at (api::missing_timestamp) means no row marker.
    if (clustered_row.row().created_at == api::missing_timestamp) {
        return make_ready_future<>();
    }

    // Write row mark cell to the beginning of clustered row.
    return write_column_name(out, clustering_key, {}).then([&out, &clustered_row] {
        column_mask mask = column_mask::none;
        uint64_t timestamp = clustered_row.row().created_at;
        uint32_t value_length = 0;

        return write(out, mask, timestamp, value_length);
    });
}

// write_datafile_clustered_row() is about writing a clustered_row to data file according to SSTables format.
// clustered_row contains a set of cells sharing the same clustering key.
static future<> write_clustered_row(output_stream<char>& out, schema_ptr schema, const rows_entry& clustered_row) {
    bytes clustering_key = composite_from_clustering_key(*schema, clustered_row.key());

    return do_with(std::move(clustering_key), [&out, schema, &clustered_row] (auto& clustering_key) {
        return write_row_marker(out, clustered_row, clustering_key).then(
                [&out, &clustered_row, schema, &clustering_key] {
            // FIXME: Before writing cells, range tombstone must be written if the row has any (deletable_row::t).
            assert(!clustered_row.row().t);

            // Write all cells of a partition's row.
            return do_for_each(clustered_row.row().cells, [&out, schema, &clustering_key] (auto& value) {
                auto column_id = value.first;
                auto&& column_definition = schema->regular_column_at(column_id);
                // non atomic cell isn't supported yet. atomic cell maps to a single trift cell.
                // non atomic cell maps to multiple trift cell, e.g. collection.
                if (!column_definition.is_atomic()) {
                    fail(unimplemented::cause::NONATOMIC);
                }
                assert(column_definition.is_regular());
                atomic_cell_view cell = value.second.as_atomic_cell();
                const bytes& column_name = column_definition.name();

                return write_column_name(out, clustering_key, column_name).then([&out, cell] {
                    return write_cell(out, cell);
                });
            });
        });
    });
}

static future<> write_static_row(output_stream<char>& out, schema_ptr schema, const row& static_row) {
    return do_for_each(static_row, [&out, schema] (auto& value) {
        auto column_id = value.first;
        auto&& column_definition = schema->static_column_at(column_id);
        if (!column_definition.is_atomic()) {
            fail(unimplemented::cause::NONATOMIC);
        }
        assert(column_definition.is_static());
        atomic_cell_view cell = value.second.as_atomic_cell();
        const bytes& column_name = column_definition.name();

        return write_static_column_name(out, column_name).then([&out, cell] {
            return write_cell(out, cell);
        });
    });
}

future<> write_datafile(column_family& cf, sstring datafile) {
    auto oflags = open_flags::wo | open_flags::create | open_flags::truncate;
    return engine().open_file_dma(datafile, oflags).then([&cf] (file f) {
        // TODO: Add compression support by having a specialized output stream.
        auto out = make_file_output_stream(make_lw_shared<file>(std::move(f)), 4096);
        auto w = make_shared<output_stream<char>>(std::move(out));

        // Iterate through CQL partitions, then CQL rows, then CQL columns.
        // Each cf.partitions entry is a set of clustered rows sharing the same partition key.
        return do_for_each(cf.partitions,
                [w, &cf] (std::pair<const dht::decorated_key, mutation_partition>& partition_entry) {
            // TODO: Write index and summary files on-the-fly.

            key partition_key = key::from_partition_key(*cf._schema, partition_entry.first._key);

            return do_with(std::move(partition_key), [w, &partition_entry] (auto& partition_key) {
                disk_string_view<uint16_t> p_key;
                p_key.value = bytes_view(partition_key);

                return do_with(std::move(p_key), [w] (auto& p_key) {
                    return write(*w, p_key);
                }).then([w, &partition_entry] {
                    auto tombstone = partition_entry.second.partition_tombstone();
                    deletion_time d;

                    if (tombstone) {
                        d.local_deletion_time = tombstone.deletion_time.time_since_epoch().count();
                        d.marked_for_delete_at = tombstone.timestamp;
                    } else {
                        // Default values for live, undeleted rows.
                        d.local_deletion_time = std::numeric_limits<int32_t>::max();
                        d.marked_for_delete_at = std::numeric_limits<int64_t>::min();
                    }

                    return write(*w, d);
                });
            }).then([w, &cf, &partition_entry] {
                auto& partition = partition_entry.second;

                auto& static_row = partition.static_row();
                return write_static_row(*w, cf._schema, static_row).then([w, &cf, &partition] {

                    // Write all CQL rows from a given mutation partition.
                    return do_for_each(partition.clustered_rows(), [w, &cf] (const rows_entry& clustered_row) {
                        return write_clustered_row(*w, cf._schema, clustered_row);
                    }).then([w] {
                        // end_of_row is appended to the end of each partition.
                        int16_t end_of_row = 0;
                        return write(*w, end_of_row);
                    });
                });
            });
        }).then([w] {
            return w->close().then([w] {});
        });
    });
=======
size_t sstable::data_size() {
    if (has_component(sstable::component_type::CompressionInfo)) {
        return _compression.data_len;
    }
    return _data_file_size;
>>>>>>> 233a84eb
}

const bool sstable::has_component(component_type f) {
    return _components.count(f);
}

const sstring sstable::filename(component_type f) {

    auto& version = _version_string.at(_version);
    auto& format = _format_string.at(_format);
    auto& component = _component_map.at(f);
    auto generation =  to_sstring(_generation);

    return _dir + "/" + version + "-" + generation + "-" + format + "-" + component;
}

sstable::version_types sstable::version_from_sstring(sstring &s) {
    return reverse_map(s, _version_string);
}

sstable::format_types sstable::format_from_sstring(sstring &s) {
    return reverse_map(s, _format_string);
}

input_stream<char> sstable::data_stream_at(uint64_t pos) {
    if (_compression) {
        return make_compressed_file_input_stream(
                _data_file, &_compression, pos);
    } else {
        return make_file_input_stream(_data_file, pos);
    }
}

// FIXME: to read a specific byte range, we shouldn't use the input stream
// interface - it may cause too much read when we intend to read a small
// range, and too small reads, and repeated waits, when reading a large range
// which we should have started at once.
future<temporary_buffer<char>> sstable::data_read(uint64_t pos, size_t len) {
    return do_with(data_stream_at(pos), [len] (auto& stream) {
        return stream.read_exactly(len);
    });
}

}<|MERGE_RESOLUTION|>--- conflicted
+++ resolved
@@ -840,7 +840,6 @@
     });
 }
 
-<<<<<<< HEAD
 static future<> write_composite_component(output_stream<char>& out, disk_string<uint16_t>&& column_name,
     int8_t end_of_component = 0) {
     // NOTE: end of component can also be -1 and 1 to represent ranges.
@@ -1032,13 +1031,13 @@
             return w->close().then([w] {});
         });
     });
-=======
+}
+
 size_t sstable::data_size() {
     if (has_component(sstable::component_type::CompressionInfo)) {
         return _compression.data_len;
     }
     return _data_file_size;
->>>>>>> 233a84eb
 }
 
 const bool sstable::has_component(component_type f) {
